--- conflicted
+++ resolved
@@ -1153,14 +1153,12 @@
 	inport.irq=	[HW] Inport (ATI XL and Microsoft) busmouse driver
 			Format: <irq>
 
-<<<<<<< HEAD
 	int_pln_enable  [x86] Enable power limit notification interrupt
-=======
+
 	integrity_audit=[IMA]
 			Format: { "0" | "1" }
 			0 -- basic integrity auditing messages. (Default)
 			1 -- additional integrity auditing messages.
->>>>>>> 572e5b01
 
 	intel_iommu=	[DMAR] Intel IOMMU driver (DMAR) option
 		on
