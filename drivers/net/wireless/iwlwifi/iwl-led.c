/******************************************************************************
 *
 * Copyright(c) 2003 - 2010 Intel Corporation. All rights reserved.
 *
 * This program is free software; you can redistribute it and/or modify it
 * under the terms of version 2 of the GNU General Public License as
 * published by the Free Software Foundation.
 *
 * This program is distributed in the hope that it will be useful, but WITHOUT
 * ANY WARRANTY; without even the implied warranty of MERCHANTABILITY or
 * FITNESS FOR A PARTICULAR PURPOSE.  See the GNU General Public License for
 * more details.
 *
 * You should have received a copy of the GNU General Public License along with
 * this program; if not, write to the Free Software Foundation, Inc.,
 * 51 Franklin Street, Fifth Floor, Boston, MA 02110, USA
 *
 * The full GNU General Public License is included in this distribution in the
 * file called LICENSE.
 *
 * Contact Information:
 *  Intel Linux Wireless <ilw@linux.intel.com>
 * Intel Corporation, 5200 N.E. Elam Young Parkway, Hillsboro, OR 97124-6497
 *
 *****************************************************************************/


#include <linux/kernel.h>
#include <linux/module.h>
#include <linux/init.h>
#include <linux/pci.h>
#include <linux/dma-mapping.h>
#include <linux/delay.h>
#include <linux/skbuff.h>
#include <linux/netdevice.h>
#include <linux/wireless.h>
#include <net/mac80211.h>
#include <linux/etherdevice.h>
#include <asm/unaligned.h>

#include "iwl-dev.h"
#include "iwl-core.h"
#include "iwl-io.h"

/* default: IWL_LED_BLINK(0) using blinking index table */
static int led_mode;
module_param(led_mode, int, S_IRUGO);
<<<<<<< HEAD
MODULE_PARM_DESC(led_mode, "led mode: 0=system default, "
=======
MODULE_PARM_DESC(led_mode, "0=system default, "
>>>>>>> 33af8813
		"1=On(RF On)/Off(RF Off), 2=blinking");

static const struct {
	u16 tpt;	/* Mb/s */
	u8 on_time;
	u8 off_time;
} blink_tbl[] =
{
	{300, 25, 25},
	{200, 40, 40},
	{100, 55, 55},
	{70, 65, 65},
	{50, 75, 75},
	{20, 85, 85},
	{10, 95, 95},
	{5, 110, 110},
	{1, 130, 130},
	{0, 167, 167},
	/* SOLID_ON */
	{-1, IWL_LED_SOLID, 0}
};

#define IWL_1MB_RATE (128 * 1024)
#define IWL_LED_THRESHOLD (16)
#define IWL_MAX_BLINK_TBL (ARRAY_SIZE(blink_tbl) - 1) /* exclude SOLID_ON */
#define IWL_SOLID_BLINK_IDX (ARRAY_SIZE(blink_tbl) - 1)

/*
 * Adjust led blink rate to compensate on a MAC Clock difference on every HW
 * Led blink rate analysis showed an average deviation of 0% on 3945,
 * 5% on 4965 HW and 20% on 5000 series and up.
 * Need to compensate on the led on/off time per HW according to the deviation
 * to achieve the desired led frequency
 * The calculation is: (100-averageDeviation)/100 * blinkTime
 * For code efficiency the calculation will be:
 *     compensation = (100 - averageDeviation) * 64 / 100
 *     NewBlinkTime = (compensation * BlinkTime) / 64
 */
static inline u8 iwl_blink_compensation(struct iwl_priv *priv,
				    u8 time, u16 compensation)
{
	if (!compensation) {
		IWL_ERR(priv, "undefined blink compensation: "
			"use pre-defined blinking time\n");
		return time;
	}

	return (u8)((time * compensation) >> 6);
}

/* Set led pattern command */
static int iwl_led_pattern(struct iwl_priv *priv, unsigned int idx)
{
	struct iwl_led_cmd led_cmd = {
		.id = IWL_LED_LINK,
		.interval = IWL_DEF_LED_INTRVL
	};

	BUG_ON(idx > IWL_MAX_BLINK_TBL);

	IWL_DEBUG_LED(priv, "Led blink time compensation= %u\n",
			priv->cfg->base_params->led_compensation);
	led_cmd.on =
		iwl_blink_compensation(priv, blink_tbl[idx].on_time,
				priv->cfg->base_params->led_compensation);
	led_cmd.off =
		iwl_blink_compensation(priv, blink_tbl[idx].off_time,
				priv->cfg->base_params->led_compensation);

	return priv->cfg->ops->led->cmd(priv, &led_cmd);
}

int iwl_led_start(struct iwl_priv *priv)
{
	return priv->cfg->ops->led->on(priv);
}
EXPORT_SYMBOL(iwl_led_start);

int iwl_led_associate(struct iwl_priv *priv)
{
	IWL_DEBUG_LED(priv, "Associated\n");
	if (priv->cfg->led_mode == IWL_LED_BLINK)
		priv->allow_blinking = 1;
	priv->last_blink_time = jiffies;

	return 0;
}
EXPORT_SYMBOL(iwl_led_associate);

int iwl_led_disassociate(struct iwl_priv *priv)
{
	priv->allow_blinking = 0;

	return 0;
}
EXPORT_SYMBOL(iwl_led_disassociate);

/*
 * calculate blink rate according to last second Tx/Rx activities
 */
static int iwl_get_blink_rate(struct iwl_priv *priv)
{
	int i;
	/* count both tx and rx traffic to be able to
	 * handle traffic in either direction
	 */
	u64 current_tpt = priv->tx_stats.data_bytes +
			  priv->rx_stats.data_bytes;
	s64 tpt = current_tpt - priv->led_tpt;

	if (tpt < 0) /* wraparound */
		tpt = -tpt;

	IWL_DEBUG_LED(priv, "tpt %lld current_tpt %llu\n",
		(long long)tpt,
		(unsigned long long)current_tpt);
	priv->led_tpt = current_tpt;

	if (!priv->allow_blinking)
		i = IWL_MAX_BLINK_TBL;
	else
		for (i = 0; i < IWL_MAX_BLINK_TBL; i++)
			if (tpt > (blink_tbl[i].tpt * IWL_1MB_RATE))
				break;

	IWL_DEBUG_LED(priv, "LED BLINK IDX=%d\n", i);
	return i;
}

/*
 * this function called from handler. Since setting Led command can
 * happen very frequent we postpone led command to be called from
 * REPLY handler so we know ucode is up
 */
void iwl_leds_background(struct iwl_priv *priv)
{
	u8 blink_idx;

	if (test_bit(STATUS_EXIT_PENDING, &priv->status)) {
		priv->last_blink_time = 0;
		return;
	}
	if (iwl_is_rfkill(priv)) {
		priv->last_blink_time = 0;
		return;
	}

	if (!priv->allow_blinking) {
		priv->last_blink_time = 0;
		if (priv->last_blink_rate != IWL_SOLID_BLINK_IDX) {
			priv->last_blink_rate = IWL_SOLID_BLINK_IDX;
			iwl_led_pattern(priv, IWL_SOLID_BLINK_IDX);
		}
		return;
	}
	if (!priv->last_blink_time ||
	    !time_after(jiffies, priv->last_blink_time +
			msecs_to_jiffies(1000)))
		return;

	blink_idx = iwl_get_blink_rate(priv);

	/* call only if blink rate change */
	if (blink_idx != priv->last_blink_rate)
		iwl_led_pattern(priv, blink_idx);

	priv->last_blink_time = jiffies;
	priv->last_blink_rate = blink_idx;
}
EXPORT_SYMBOL(iwl_leds_background);

void iwl_leds_init(struct iwl_priv *priv)
{
	priv->last_blink_rate = 0;
	priv->last_blink_time = 0;
	priv->allow_blinking = 0;
	if (led_mode != IWL_LED_DEFAULT &&
	    led_mode != priv->cfg->led_mode)
		priv->cfg->led_mode = led_mode;
}
EXPORT_SYMBOL(iwl_leds_init);<|MERGE_RESOLUTION|>--- conflicted
+++ resolved
@@ -45,11 +45,7 @@
 /* default: IWL_LED_BLINK(0) using blinking index table */
 static int led_mode;
 module_param(led_mode, int, S_IRUGO);
-<<<<<<< HEAD
-MODULE_PARM_DESC(led_mode, "led mode: 0=system default, "
-=======
 MODULE_PARM_DESC(led_mode, "0=system default, "
->>>>>>> 33af8813
 		"1=On(RF On)/Off(RF Off), 2=blinking");
 
 static const struct {
