/*
 * DMA Engine test module
 *
 * Copyright (C) 2007 Atmel Corporation
 * Copyright (C) 2013 Intel Corporation
 *
 * This program is free software; you can redistribute it and/or modify
 * it under the terms of the GNU General Public License version 2 as
 * published by the Free Software Foundation.
 */
#define pr_fmt(fmt) KBUILD_MODNAME ": " fmt

#include <linux/delay.h>
#include <linux/dma-mapping.h>
#include <linux/dmaengine.h>
#include <linux/freezer.h>
#include <linux/init.h>
#include <linux/kthread.h>
#include <linux/sched/task.h>
#include <linux/module.h>
#include <linux/moduleparam.h>
#include <linux/random.h>
#include <linux/slab.h>
#include <linux/wait.h>

static unsigned int test_buf_size = 16384;
module_param(test_buf_size, uint, S_IRUGO | S_IWUSR);
MODULE_PARM_DESC(test_buf_size, "Size of the memcpy test buffer");

static char test_channel[20];
module_param_string(channel, test_channel, sizeof(test_channel),
		S_IRUGO | S_IWUSR);
MODULE_PARM_DESC(channel, "Bus ID of the channel to test (default: any)");

static char test_device[32];
module_param_string(device, test_device, sizeof(test_device),
		S_IRUGO | S_IWUSR);
MODULE_PARM_DESC(device, "Bus ID of the DMA Engine to test (default: any)");

static unsigned int threads_per_chan = 1;
module_param(threads_per_chan, uint, S_IRUGO | S_IWUSR);
MODULE_PARM_DESC(threads_per_chan,
		"Number of threads to start per channel (default: 1)");

static unsigned int max_channels;
module_param(max_channels, uint, S_IRUGO | S_IWUSR);
MODULE_PARM_DESC(max_channels,
		"Maximum number of channels to use (default: all)");

static unsigned int iterations;
module_param(iterations, uint, S_IRUGO | S_IWUSR);
MODULE_PARM_DESC(iterations,
		"Iterations before stopping test (default: infinite)");

static unsigned int dmatest;
module_param(dmatest, uint, S_IRUGO | S_IWUSR);
MODULE_PARM_DESC(dmatest,
		"dmatest 0-memcpy 1-memset (default: 0)");

static unsigned int xor_sources = 3;
module_param(xor_sources, uint, S_IRUGO | S_IWUSR);
MODULE_PARM_DESC(xor_sources,
		"Number of xor source buffers (default: 3)");

static unsigned int pq_sources = 3;
module_param(pq_sources, uint, S_IRUGO | S_IWUSR);
MODULE_PARM_DESC(pq_sources,
		"Number of p+q source buffers (default: 3)");

static int timeout = 3000;
module_param(timeout, uint, S_IRUGO | S_IWUSR);
MODULE_PARM_DESC(timeout, "Transfer Timeout in msec (default: 3000), "
		 "Pass -1 for infinite timeout");

static bool noverify;
module_param(noverify, bool, S_IRUGO | S_IWUSR);
MODULE_PARM_DESC(noverify, "Disable random data setup and verification");

static bool verbose;
module_param(verbose, bool, S_IRUGO | S_IWUSR);
MODULE_PARM_DESC(verbose, "Enable \"success\" result messages (default: off)");

/**
 * struct dmatest_params - test parameters.
 * @buf_size:		size of the memcpy test buffer
 * @channel:		bus ID of the channel to test
 * @device:		bus ID of the DMA Engine to test
 * @threads_per_chan:	number of threads to start per channel
 * @max_channels:	maximum number of channels to use
 * @iterations:		iterations before stopping test
 * @xor_sources:	number of xor source buffers
 * @pq_sources:		number of p+q source buffers
 * @timeout:		transfer timeout in msec, -1 for infinite timeout
 */
struct dmatest_params {
	unsigned int	buf_size;
	char		channel[20];
	char		device[32];
	unsigned int	threads_per_chan;
	unsigned int	max_channels;
	unsigned int	iterations;
	unsigned int	xor_sources;
	unsigned int	pq_sources;
	int		timeout;
	bool		noverify;
};

/**
 * struct dmatest_info - test information.
 * @params:		test parameters
 * @lock:		access protection to the fields of this structure
 */
static struct dmatest_info {
	/* Test parameters */
	struct dmatest_params	params;

	/* Internal state */
	struct list_head	channels;
	unsigned int		nr_channels;
	struct mutex		lock;
	bool			did_init;
} test_info = {
	.channels = LIST_HEAD_INIT(test_info.channels),
	.lock = __MUTEX_INITIALIZER(test_info.lock),
};

static int dmatest_run_set(const char *val, const struct kernel_param *kp);
static int dmatest_run_get(char *val, const struct kernel_param *kp);
static const struct kernel_param_ops run_ops = {
	.set = dmatest_run_set,
	.get = dmatest_run_get,
};
static bool dmatest_run;
module_param_cb(run, &run_ops, &dmatest_run, S_IRUGO | S_IWUSR);
MODULE_PARM_DESC(run, "Run the test (default: false)");

/* Maximum amount of mismatched bytes in buffer to print */
#define MAX_ERROR_COUNT		32

/*
 * Initialization patterns. All bytes in the source buffer has bit 7
 * set, all bytes in the destination buffer has bit 7 cleared.
 *
 * Bit 6 is set for all bytes which are to be copied by the DMA
 * engine. Bit 5 is set for all bytes which are to be overwritten by
 * the DMA engine.
 *
 * The remaining bits are the inverse of a counter which increments by
 * one for each byte address.
 */
#define PATTERN_SRC		0x80
#define PATTERN_DST		0x00
#define PATTERN_COPY		0x40
#define PATTERN_OVERWRITE	0x20
#define PATTERN_COUNT_MASK	0x1f
#define PATTERN_MEMSET_IDX	0x01

/* poor man's completion - we want to use wait_event_freezable() on it */
struct dmatest_done {
	bool			done;
	wait_queue_head_t	*wait;
};

struct dmatest_thread {
	struct list_head	node;
	struct dmatest_info	*info;
	struct task_struct	*task;
	struct dma_chan		*chan;
	u8			**srcs;
	u8			**usrcs;
	u8			**dsts;
	u8			**udsts;
	enum dma_transaction_type type;
	wait_queue_head_t done_wait;
	struct dmatest_done test_done;
	bool			done;
};

struct dmatest_chan {
	struct list_head	node;
	struct dma_chan		*chan;
	struct list_head	threads;
};

static DECLARE_WAIT_QUEUE_HEAD(thread_wait);
static bool wait;

static bool is_threaded_test_run(struct dmatest_info *info)
{
	struct dmatest_chan *dtc;

	list_for_each_entry(dtc, &info->channels, node) {
		struct dmatest_thread *thread;

		list_for_each_entry(thread, &dtc->threads, node) {
			if (!thread->done)
				return true;
		}
	}

	return false;
}

static int dmatest_wait_get(char *val, const struct kernel_param *kp)
{
	struct dmatest_info *info = &test_info;
	struct dmatest_params *params = &info->params;

	if (params->iterations)
		wait_event(thread_wait, !is_threaded_test_run(info));
	wait = true;
	return param_get_bool(val, kp);
}

static const struct kernel_param_ops wait_ops = {
	.get = dmatest_wait_get,
	.set = param_set_bool,
};
module_param_cb(wait, &wait_ops, &wait, S_IRUGO);
MODULE_PARM_DESC(wait, "Wait for tests to complete (default: false)");

static bool dmatest_match_channel(struct dmatest_params *params,
		struct dma_chan *chan)
{
	if (params->channel[0] == '\0')
		return true;
	return strcmp(dma_chan_name(chan), params->channel) == 0;
}

static bool dmatest_match_device(struct dmatest_params *params,
		struct dma_device *device)
{
	if (params->device[0] == '\0')
		return true;
	return strcmp(dev_name(device->dev), params->device) == 0;
}

static unsigned long dmatest_random(void)
{
	unsigned long buf;

	prandom_bytes(&buf, sizeof(buf));
	return buf;
}

static inline u8 gen_inv_idx(u8 index, bool is_memset)
{
	u8 val = is_memset ? PATTERN_MEMSET_IDX : index;

	return ~val & PATTERN_COUNT_MASK;
}

static inline u8 gen_src_value(u8 index, bool is_memset)
{
	return PATTERN_SRC | gen_inv_idx(index, is_memset);
}

static inline u8 gen_dst_value(u8 index, bool is_memset)
{
	return PATTERN_DST | gen_inv_idx(index, is_memset);
}

static void dmatest_init_srcs(u8 **bufs, unsigned int start, unsigned int len,
		unsigned int buf_size, bool is_memset)
{
	unsigned int i;
	u8 *buf;

	for (; (buf = *bufs); bufs++) {
		for (i = 0; i < start; i++)
			buf[i] = gen_src_value(i, is_memset);
		for ( ; i < start + len; i++)
			buf[i] = gen_src_value(i, is_memset) | PATTERN_COPY;
		for ( ; i < buf_size; i++)
			buf[i] = gen_src_value(i, is_memset);
		buf++;
	}
}

static void dmatest_init_dsts(u8 **bufs, unsigned int start, unsigned int len,
		unsigned int buf_size, bool is_memset)
{
	unsigned int i;
	u8 *buf;

	for (; (buf = *bufs); bufs++) {
		for (i = 0; i < start; i++)
			buf[i] = gen_dst_value(i, is_memset);
		for ( ; i < start + len; i++)
			buf[i] = gen_dst_value(i, is_memset) |
						PATTERN_OVERWRITE;
		for ( ; i < buf_size; i++)
			buf[i] = gen_dst_value(i, is_memset);
	}
}

static void dmatest_mismatch(u8 actual, u8 pattern, unsigned int index,
		unsigned int counter, bool is_srcbuf, bool is_memset)
{
	u8		diff = actual ^ pattern;
	u8		expected = pattern | gen_inv_idx(counter, is_memset);
	const char	*thread_name = current->comm;

	if (is_srcbuf)
		pr_warn("%s: srcbuf[0x%x] overwritten! Expected %02x, got %02x\n",
			thread_name, index, expected, actual);
	else if ((pattern & PATTERN_COPY)
			&& (diff & (PATTERN_COPY | PATTERN_OVERWRITE)))
		pr_warn("%s: dstbuf[0x%x] not copied! Expected %02x, got %02x\n",
			thread_name, index, expected, actual);
	else if (diff & PATTERN_SRC)
		pr_warn("%s: dstbuf[0x%x] was copied! Expected %02x, got %02x\n",
			thread_name, index, expected, actual);
	else
		pr_warn("%s: dstbuf[0x%x] mismatch! Expected %02x, got %02x\n",
			thread_name, index, expected, actual);
}

static unsigned int dmatest_verify(u8 **bufs, unsigned int start,
		unsigned int end, unsigned int counter, u8 pattern,
		bool is_srcbuf, bool is_memset)
{
	unsigned int i;
	unsigned int error_count = 0;
	u8 actual;
	u8 expected;
	u8 *buf;
	unsigned int counter_orig = counter;

	for (; (buf = *bufs); bufs++) {
		counter = counter_orig;
		for (i = start; i < end; i++) {
			actual = buf[i];
			expected = pattern | gen_inv_idx(counter, is_memset);
			if (actual != expected) {
				if (error_count < MAX_ERROR_COUNT)
					dmatest_mismatch(actual, pattern, i,
							 counter, is_srcbuf,
							 is_memset);
				error_count++;
			}
			counter++;
		}
	}

	if (error_count > MAX_ERROR_COUNT)
		pr_warn("%s: %u errors suppressed\n",
			current->comm, error_count - MAX_ERROR_COUNT);

	return error_count;
}


static void dmatest_callback(void *arg)
{
	struct dmatest_done *done = arg;
	struct dmatest_thread *thread =
<<<<<<< HEAD
		container_of(arg, struct dmatest_thread, done_wait);
=======
		container_of(done, struct dmatest_thread, test_done);
>>>>>>> 661e50bc
	if (!thread->done) {
		done->done = true;
		wake_up_all(done->wait);
	} else {
		/*
		 * If thread->done, it means that this callback occurred
		 * after the parent thread has cleaned up. This can
		 * happen in the case that driver doesn't implement
		 * the terminate_all() functionality and a dma operation
		 * did not occur within the timeout period
		 */
		WARN(1, "dmatest: Kernel memory may be corrupted!!\n");
	}
}

static unsigned int min_odd(unsigned int x, unsigned int y)
{
	unsigned int val = min(x, y);

	return val % 2 ? val : val - 1;
}

static void result(const char *err, unsigned int n, unsigned int src_off,
		   unsigned int dst_off, unsigned int len, unsigned long data)
{
	pr_info("%s: result #%u: '%s' with src_off=0x%x dst_off=0x%x len=0x%x (%lu)\n",
		current->comm, n, err, src_off, dst_off, len, data);
}

static void dbg_result(const char *err, unsigned int n, unsigned int src_off,
		       unsigned int dst_off, unsigned int len,
		       unsigned long data)
{
	pr_debug("%s: result #%u: '%s' with src_off=0x%x dst_off=0x%x len=0x%x (%lu)\n",
		 current->comm, n, err, src_off, dst_off, len, data);
}

#define verbose_result(err, n, src_off, dst_off, len, data) ({	\
	if (verbose)						\
		result(err, n, src_off, dst_off, len, data);	\
	else							\
		dbg_result(err, n, src_off, dst_off, len, data);\
})

static unsigned long long dmatest_persec(s64 runtime, unsigned int val)
{
	unsigned long long per_sec = 1000000;

	if (runtime <= 0)
		return 0;

	/* drop precision until runtime is 32-bits */
	while (runtime > UINT_MAX) {
		runtime >>= 1;
		per_sec <<= 1;
	}

	per_sec *= val;
	do_div(per_sec, runtime);
	return per_sec;
}

static unsigned long long dmatest_KBs(s64 runtime, unsigned long long len)
{
	return dmatest_persec(runtime, len >> 10);
}

/*
 * This function repeatedly tests DMA transfers of various lengths and
 * offsets for a given operation type until it is told to exit by
 * kthread_stop(). There may be multiple threads running this function
 * in parallel for a single channel, and there may be multiple channels
 * being tested in parallel.
 *
 * Before each test, the source and destination buffer is initialized
 * with a known pattern. This pattern is different depending on
 * whether it's in an area which is supposed to be copied or
 * overwritten, and different in the source and destination buffers.
 * So if the DMA engine doesn't copy exactly what we tell it to copy,
 * we'll notice.
 */
static int dmatest_func(void *data)
{
	struct dmatest_thread	*thread = data;
	struct dmatest_done	*done = &thread->test_done;
	struct dmatest_info	*info;
	struct dmatest_params	*params;
	struct dma_chan		*chan;
	struct dma_device	*dev;
	unsigned int		error_count;
	unsigned int		failed_tests = 0;
	unsigned int		total_tests = 0;
	dma_cookie_t		cookie;
	enum dma_status		status;
	enum dma_ctrl_flags 	flags;
	u8			*pq_coefs = NULL;
	int			ret;
	int			src_cnt;
	int			dst_cnt;
	int			i;
	ktime_t			ktime, start, diff;
	ktime_t			filltime = 0;
	ktime_t			comparetime = 0;
	s64			runtime = 0;
	unsigned long long	total_len = 0;
	u8			align = 0;
	bool			is_memset = false;

	set_freezable();

	ret = -ENOMEM;

	smp_rmb();
	info = thread->info;
	params = &info->params;
	chan = thread->chan;
	dev = chan->device;
	if (thread->type == DMA_MEMCPY) {
		align = dev->copy_align;
		src_cnt = dst_cnt = 1;
	} else if (thread->type == DMA_MEMSET) {
		align = dev->fill_align;
		src_cnt = dst_cnt = 1;
		is_memset = true;
	} else if (thread->type == DMA_XOR) {
		/* force odd to ensure dst = src */
		src_cnt = min_odd(params->xor_sources | 1, dev->max_xor);
		dst_cnt = 1;
		align = dev->xor_align;
	} else if (thread->type == DMA_PQ) {
		/* force odd to ensure dst = src */
		src_cnt = min_odd(params->pq_sources | 1, dma_maxpq(dev, 0));
		dst_cnt = 2;
		align = dev->pq_align;

		pq_coefs = kmalloc(params->pq_sources + 1, GFP_KERNEL);
		if (!pq_coefs)
			goto err_thread_type;

		for (i = 0; i < src_cnt; i++)
			pq_coefs[i] = 1;
	} else
		goto err_thread_type;

	thread->srcs = kcalloc(src_cnt + 1, sizeof(u8 *), GFP_KERNEL);
	if (!thread->srcs)
		goto err_srcs;

	thread->usrcs = kcalloc(src_cnt + 1, sizeof(u8 *), GFP_KERNEL);
	if (!thread->usrcs)
		goto err_usrcs;

	for (i = 0; i < src_cnt; i++) {
		thread->usrcs[i] = kmalloc(params->buf_size + align,
					   GFP_KERNEL);
		if (!thread->usrcs[i])
			goto err_srcbuf;

		/* align srcs to alignment restriction */
		if (align)
			thread->srcs[i] = PTR_ALIGN(thread->usrcs[i], align);
		else
			thread->srcs[i] = thread->usrcs[i];
	}
	thread->srcs[i] = NULL;

	thread->dsts = kcalloc(dst_cnt + 1, sizeof(u8 *), GFP_KERNEL);
	if (!thread->dsts)
		goto err_dsts;

	thread->udsts = kcalloc(dst_cnt + 1, sizeof(u8 *), GFP_KERNEL);
	if (!thread->udsts)
		goto err_udsts;

	for (i = 0; i < dst_cnt; i++) {
		thread->udsts[i] = kmalloc(params->buf_size + align,
					   GFP_KERNEL);
		if (!thread->udsts[i])
			goto err_dstbuf;

		/* align dsts to alignment restriction */
		if (align)
			thread->dsts[i] = PTR_ALIGN(thread->udsts[i], align);
		else
			thread->dsts[i] = thread->udsts[i];
	}
	thread->dsts[i] = NULL;

	set_user_nice(current, 10);

	/*
	 * src and dst buffers are freed by ourselves below
	 */
	flags = DMA_CTRL_ACK | DMA_PREP_INTERRUPT;

	ktime = ktime_get();
	while (!kthread_should_stop()
	       && !(params->iterations && total_tests >= params->iterations)) {
		struct dma_async_tx_descriptor *tx = NULL;
		struct dmaengine_unmap_data *um;
		dma_addr_t srcs[src_cnt];
		dma_addr_t *dsts;
		unsigned int src_off, dst_off, len;

		total_tests++;

		/* Check if buffer count fits into map count variable (u8) */
		if ((src_cnt + dst_cnt) >= 255) {
			pr_err("too many buffers (%d of 255 supported)\n",
			       src_cnt + dst_cnt);
			break;
		}

		if (1 << align > params->buf_size) {
			pr_err("%u-byte buffer too small for %d-byte alignment\n",
			       params->buf_size, 1 << align);
			break;
		}

		if (params->noverify)
			len = params->buf_size;
		else
			len = dmatest_random() % params->buf_size + 1;

		len = (len >> align) << align;
		if (!len)
			len = 1 << align;

		total_len += len;

		if (params->noverify) {
			src_off = 0;
			dst_off = 0;
		} else {
			start = ktime_get();
			src_off = dmatest_random() % (params->buf_size - len + 1);
			dst_off = dmatest_random() % (params->buf_size - len + 1);

			src_off = (src_off >> align) << align;
			dst_off = (dst_off >> align) << align;

			dmatest_init_srcs(thread->srcs, src_off, len,
					  params->buf_size, is_memset);
			dmatest_init_dsts(thread->dsts, dst_off, len,
					  params->buf_size, is_memset);

			diff = ktime_sub(ktime_get(), start);
			filltime = ktime_add(filltime, diff);
		}

		um = dmaengine_get_unmap_data(dev->dev, src_cnt + dst_cnt,
					      GFP_KERNEL);
		if (!um) {
			failed_tests++;
			result("unmap data NULL", total_tests,
			       src_off, dst_off, len, ret);
			continue;
		}

		um->len = params->buf_size;
		for (i = 0; i < src_cnt; i++) {
			void *buf = thread->srcs[i];
			struct page *pg = virt_to_page(buf);
			unsigned long pg_off = offset_in_page(buf);

			um->addr[i] = dma_map_page(dev->dev, pg, pg_off,
						   um->len, DMA_TO_DEVICE);
			srcs[i] = um->addr[i] + src_off;
			ret = dma_mapping_error(dev->dev, um->addr[i]);
			if (ret) {
				dmaengine_unmap_put(um);
				result("src mapping error", total_tests,
				       src_off, dst_off, len, ret);
				failed_tests++;
				continue;
			}
			um->to_cnt++;
		}
		/* map with DMA_BIDIRECTIONAL to force writeback/invalidate */
		dsts = &um->addr[src_cnt];
		for (i = 0; i < dst_cnt; i++) {
			void *buf = thread->dsts[i];
			struct page *pg = virt_to_page(buf);
			unsigned long pg_off = offset_in_page(buf);

			dsts[i] = dma_map_page(dev->dev, pg, pg_off, um->len,
					       DMA_BIDIRECTIONAL);
			ret = dma_mapping_error(dev->dev, dsts[i]);
			if (ret) {
				dmaengine_unmap_put(um);
				result("dst mapping error", total_tests,
				       src_off, dst_off, len, ret);
				failed_tests++;
				continue;
			}
			um->bidi_cnt++;
		}

		if (thread->type == DMA_MEMCPY)
			tx = dev->device_prep_dma_memcpy(chan,
							 dsts[0] + dst_off,
							 srcs[0], len, flags);
		else if (thread->type == DMA_MEMSET)
			tx = dev->device_prep_dma_memset(chan,
						dsts[0] + dst_off,
						*(thread->srcs[0] + src_off),
						len, flags);
		else if (thread->type == DMA_XOR)
			tx = dev->device_prep_dma_xor(chan,
						      dsts[0] + dst_off,
						      srcs, src_cnt,
						      len, flags);
		else if (thread->type == DMA_PQ) {
			dma_addr_t dma_pq[dst_cnt];

			for (i = 0; i < dst_cnt; i++)
				dma_pq[i] = dsts[i] + dst_off;
			tx = dev->device_prep_dma_pq(chan, dma_pq, srcs,
						     src_cnt, pq_coefs,
						     len, flags);
		}

		if (!tx) {
			dmaengine_unmap_put(um);
			result("prep error", total_tests, src_off,
			       dst_off, len, ret);
			msleep(100);
			failed_tests++;
			continue;
		}

		done->done = false;
		tx->callback = dmatest_callback;
		tx->callback_param = done;
		cookie = tx->tx_submit(tx);

		if (dma_submit_error(cookie)) {
			dmaengine_unmap_put(um);
			result("submit error", total_tests, src_off,
			       dst_off, len, ret);
			msleep(100);
			failed_tests++;
			continue;
		}
		dma_async_issue_pending(chan);

		wait_event_freezable_timeout(thread->done_wait, done->done,
					     msecs_to_jiffies(params->timeout));

		status = dma_async_is_tx_complete(chan, cookie, NULL, NULL);

		if (!done->done) {
			dmaengine_unmap_put(um);
			result("test timed out", total_tests, src_off, dst_off,
			       len, 0);
			failed_tests++;
			continue;
		} else if (status != DMA_COMPLETE) {
			dmaengine_unmap_put(um);
			result(status == DMA_ERROR ?
			       "completion error status" :
			       "completion busy status", total_tests, src_off,
			       dst_off, len, ret);
			failed_tests++;
			continue;
		}

		dmaengine_unmap_put(um);

		if (params->noverify) {
			verbose_result("test passed", total_tests, src_off,
				       dst_off, len, 0);
			continue;
		}

		start = ktime_get();
		pr_debug("%s: verifying source buffer...\n", current->comm);
		error_count = dmatest_verify(thread->srcs, 0, src_off,
				0, PATTERN_SRC, true, is_memset);
		error_count += dmatest_verify(thread->srcs, src_off,
				src_off + len, src_off,
				PATTERN_SRC | PATTERN_COPY, true, is_memset);
		error_count += dmatest_verify(thread->srcs, src_off + len,
				params->buf_size, src_off + len,
				PATTERN_SRC, true, is_memset);

		pr_debug("%s: verifying dest buffer...\n", current->comm);
		error_count += dmatest_verify(thread->dsts, 0, dst_off,
				0, PATTERN_DST, false, is_memset);

		error_count += dmatest_verify(thread->dsts, dst_off,
				dst_off + len, src_off,
				PATTERN_SRC | PATTERN_COPY, false, is_memset);

		error_count += dmatest_verify(thread->dsts, dst_off + len,
				params->buf_size, dst_off + len,
				PATTERN_DST, false, is_memset);

		diff = ktime_sub(ktime_get(), start);
		comparetime = ktime_add(comparetime, diff);

		if (error_count) {
			result("data error", total_tests, src_off, dst_off,
			       len, error_count);
			failed_tests++;
		} else {
			verbose_result("test passed", total_tests, src_off,
				       dst_off, len, 0);
		}
	}
	ktime = ktime_sub(ktime_get(), ktime);
	ktime = ktime_sub(ktime, comparetime);
	ktime = ktime_sub(ktime, filltime);
	runtime = ktime_to_us(ktime);

	ret = 0;
err_dstbuf:
	for (i = 0; thread->udsts[i]; i++)
		kfree(thread->udsts[i]);
	kfree(thread->udsts);
err_udsts:
	kfree(thread->dsts);
err_dsts:
err_srcbuf:
	for (i = 0; thread->usrcs[i]; i++)
		kfree(thread->usrcs[i]);
	kfree(thread->usrcs);
err_usrcs:
	kfree(thread->srcs);
err_srcs:
	kfree(pq_coefs);
err_thread_type:
	pr_info("%s: summary %u tests, %u failures %llu iops %llu KB/s (%d)\n",
		current->comm, total_tests, failed_tests,
		dmatest_persec(runtime, total_tests),
		dmatest_KBs(runtime, total_len), ret);

	/* terminate all transfers on specified channels */
	if (ret || failed_tests)
		dmaengine_terminate_all(chan);

	thread->done = true;
	wake_up(&thread_wait);

	return ret;
}

static void dmatest_cleanup_channel(struct dmatest_chan *dtc)
{
	struct dmatest_thread	*thread;
	struct dmatest_thread	*_thread;
	int			ret;

	list_for_each_entry_safe(thread, _thread, &dtc->threads, node) {
		ret = kthread_stop(thread->task);
		pr_debug("thread %s exited with status %d\n",
			 thread->task->comm, ret);
		list_del(&thread->node);
		put_task_struct(thread->task);
		kfree(thread);
	}

	/* terminate all transfers on specified channels */
	dmaengine_terminate_all(dtc->chan);

	kfree(dtc);
}

static int dmatest_add_threads(struct dmatest_info *info,
		struct dmatest_chan *dtc, enum dma_transaction_type type)
{
	struct dmatest_params *params = &info->params;
	struct dmatest_thread *thread;
	struct dma_chan *chan = dtc->chan;
	char *op;
	unsigned int i;

	if (type == DMA_MEMCPY)
		op = "copy";
	else if (type == DMA_MEMSET)
		op = "set";
	else if (type == DMA_XOR)
		op = "xor";
	else if (type == DMA_PQ)
		op = "pq";
	else
		return -EINVAL;

	for (i = 0; i < params->threads_per_chan; i++) {
		thread = kzalloc(sizeof(struct dmatest_thread), GFP_KERNEL);
		if (!thread) {
			pr_warn("No memory for %s-%s%u\n",
				dma_chan_name(chan), op, i);
			break;
		}
		thread->info = info;
		thread->chan = dtc->chan;
		thread->type = type;
		thread->test_done.wait = &thread->done_wait;
		init_waitqueue_head(&thread->done_wait);
		smp_wmb();
		thread->task = kthread_create(dmatest_func, thread, "%s-%s%u",
				dma_chan_name(chan), op, i);
		if (IS_ERR(thread->task)) {
			pr_warn("Failed to create thread %s-%s%u\n",
				dma_chan_name(chan), op, i);
			kfree(thread);
			break;
		}

		/* srcbuf and dstbuf are allocated by the thread itself */
		get_task_struct(thread->task);
		list_add_tail(&thread->node, &dtc->threads);
		wake_up_process(thread->task);
	}

	return i;
}

static int dmatest_add_channel(struct dmatest_info *info,
		struct dma_chan *chan)
{
	struct dmatest_chan	*dtc;
	struct dma_device	*dma_dev = chan->device;
	unsigned int		thread_count = 0;
	int cnt;

	dtc = kmalloc(sizeof(struct dmatest_chan), GFP_KERNEL);
	if (!dtc) {
		pr_warn("No memory for %s\n", dma_chan_name(chan));
		return -ENOMEM;
	}

	dtc->chan = chan;
	INIT_LIST_HEAD(&dtc->threads);

	if (dma_has_cap(DMA_MEMCPY, dma_dev->cap_mask)) {
		if (dmatest == 0) {
			cnt = dmatest_add_threads(info, dtc, DMA_MEMCPY);
			thread_count += cnt > 0 ? cnt : 0;
		}
	}

	if (dma_has_cap(DMA_MEMSET, dma_dev->cap_mask)) {
		if (dmatest == 1) {
			cnt = dmatest_add_threads(info, dtc, DMA_MEMSET);
			thread_count += cnt > 0 ? cnt : 0;
		}
	}

	if (dma_has_cap(DMA_XOR, dma_dev->cap_mask)) {
		cnt = dmatest_add_threads(info, dtc, DMA_XOR);
		thread_count += cnt > 0 ? cnt : 0;
	}
	if (dma_has_cap(DMA_PQ, dma_dev->cap_mask)) {
		cnt = dmatest_add_threads(info, dtc, DMA_PQ);
		thread_count += cnt > 0 ? cnt : 0;
	}

	pr_info("Started %u threads using %s\n",
		thread_count, dma_chan_name(chan));

	list_add_tail(&dtc->node, &info->channels);
	info->nr_channels++;

	return 0;
}

static bool filter(struct dma_chan *chan, void *param)
{
	struct dmatest_params *params = param;

	if (!dmatest_match_channel(params, chan) ||
	    !dmatest_match_device(params, chan->device))
		return false;
	else
		return true;
}

static void request_channels(struct dmatest_info *info,
			     enum dma_transaction_type type)
{
	dma_cap_mask_t mask;

	dma_cap_zero(mask);
	dma_cap_set(type, mask);
	for (;;) {
		struct dmatest_params *params = &info->params;
		struct dma_chan *chan;

		chan = dma_request_channel(mask, filter, params);
		if (chan) {
			if (dmatest_add_channel(info, chan)) {
				dma_release_channel(chan);
				break; /* add_channel failed, punt */
			}
		} else
			break; /* no more channels available */
		if (params->max_channels &&
		    info->nr_channels >= params->max_channels)
			break; /* we have all we need */
	}
}

static void run_threaded_test(struct dmatest_info *info)
{
	struct dmatest_params *params = &info->params;

	/* Copy test parameters */
	params->buf_size = test_buf_size;
	strlcpy(params->channel, strim(test_channel), sizeof(params->channel));
	strlcpy(params->device, strim(test_device), sizeof(params->device));
	params->threads_per_chan = threads_per_chan;
	params->max_channels = max_channels;
	params->iterations = iterations;
	params->xor_sources = xor_sources;
	params->pq_sources = pq_sources;
	params->timeout = timeout;
	params->noverify = noverify;

	request_channels(info, DMA_MEMCPY);
	request_channels(info, DMA_MEMSET);
	request_channels(info, DMA_XOR);
	request_channels(info, DMA_PQ);
}

static void stop_threaded_test(struct dmatest_info *info)
{
	struct dmatest_chan *dtc, *_dtc;
	struct dma_chan *chan;

	list_for_each_entry_safe(dtc, _dtc, &info->channels, node) {
		list_del(&dtc->node);
		chan = dtc->chan;
		dmatest_cleanup_channel(dtc);
		pr_debug("dropped channel %s\n", dma_chan_name(chan));
		dma_release_channel(chan);
	}

	info->nr_channels = 0;
}

static void restart_threaded_test(struct dmatest_info *info, bool run)
{
	/* we might be called early to set run=, defer running until all
	 * parameters have been evaluated
	 */
	if (!info->did_init)
		return;

	/* Stop any running test first */
	stop_threaded_test(info);

	/* Run test with new parameters */
	run_threaded_test(info);
}

static int dmatest_run_get(char *val, const struct kernel_param *kp)
{
	struct dmatest_info *info = &test_info;

	mutex_lock(&info->lock);
	if (is_threaded_test_run(info)) {
		dmatest_run = true;
	} else {
		stop_threaded_test(info);
		dmatest_run = false;
	}
	mutex_unlock(&info->lock);

	return param_get_bool(val, kp);
}

static int dmatest_run_set(const char *val, const struct kernel_param *kp)
{
	struct dmatest_info *info = &test_info;
	int ret;

	mutex_lock(&info->lock);
	ret = param_set_bool(val, kp);
	if (ret) {
		mutex_unlock(&info->lock);
		return ret;
	}

	if (is_threaded_test_run(info))
		ret = -EBUSY;
	else if (dmatest_run)
		restart_threaded_test(info, dmatest_run);

	mutex_unlock(&info->lock);

	return ret;
}

static int __init dmatest_init(void)
{
	struct dmatest_info *info = &test_info;
	struct dmatest_params *params = &info->params;

	if (dmatest_run) {
		mutex_lock(&info->lock);
		run_threaded_test(info);
		mutex_unlock(&info->lock);
	}

	if (params->iterations && wait)
		wait_event(thread_wait, !is_threaded_test_run(info));

	/* module parameters are stable, inittime tests are started,
	 * let userspace take over 'run' control
	 */
	info->did_init = true;

	return 0;
}
/* when compiled-in wait for drivers to load first */
late_initcall(dmatest_init);

static void __exit dmatest_exit(void)
{
	struct dmatest_info *info = &test_info;

	mutex_lock(&info->lock);
	stop_threaded_test(info);
	mutex_unlock(&info->lock);
}
module_exit(dmatest_exit);

MODULE_AUTHOR("Haavard Skinnemoen (Atmel)");
MODULE_LICENSE("GPL v2");<|MERGE_RESOLUTION|>--- conflicted
+++ resolved
@@ -355,11 +355,7 @@
 {
 	struct dmatest_done *done = arg;
 	struct dmatest_thread *thread =
-<<<<<<< HEAD
-		container_of(arg, struct dmatest_thread, done_wait);
-=======
 		container_of(done, struct dmatest_thread, test_done);
->>>>>>> 661e50bc
 	if (!thread->done) {
 		done->done = true;
 		wake_up_all(done->wait);
